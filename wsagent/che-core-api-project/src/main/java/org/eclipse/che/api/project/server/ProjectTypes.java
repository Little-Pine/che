--- conflicted
+++ resolved
@@ -187,24 +187,15 @@
                 all.put(pt.getId(), pt);
                 mixins.put(pt.getId(), pt);
                 for (Attribute attr : pt.getAttributes()) {
-<<<<<<< HEAD
-
+                    final String attrName = attr.getName();
                     final Attribute attribute = attributeDefs.get(attr.getName());
                     // if project already have attribute with the same name as attr from mixin
                     // check whether it's the same attribute that comes from the common parent PT, e.g. from Base PT
                     if (attribute != null && !attribute.getProjectType().equals(attr.getProjectType())) {
-                        throw new ProjectTypeConstraintException(
-                                "Attribute name conflict. Duplicated attributes detected " + projectPath +
-                                " Attribute " + attr.getName() + " declared in " + pt.getId() + " already declared in " +
-                                attributeDefs.get(attr.getName()).getProjectType());
-=======
-                    final String attrName = attr.getName();
-                    if (attributeDefs.containsKey(attrName)) {
                         problems.add(new Problem(13,
                                                  format("Attribute name conflict. Duplicated attributes detected for %s. " +
                                                         "Attribute %s declared in %s already declared in %s. Skipped.",
                                                         projectPath, attrName, pt.getId(), attributeDefs.get(attrName).getProjectType())));
->>>>>>> 56ddd584
                     }
 
                     attributeDefs.put(attrName, attr);
