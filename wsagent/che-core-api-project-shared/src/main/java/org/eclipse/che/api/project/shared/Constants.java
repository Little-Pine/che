--- conflicted
+++ resolved
@@ -15,16 +15,9 @@
  */
 public class Constants {
 
-<<<<<<< HEAD
-    public static final String BLANK_ID                = "blank";
-    public static final String ZIP_IMPORTER_ID         = "zip";
-    public static final String VCS_PROVIDER_NAME       = "vcs.provider.name";
-
-=======
     public static final String BLANK_ID                       = "blank";
     public static final String ZIP_IMPORTER_ID                = "zip";
     public static final String VCS_PROVIDER_NAME              = "vcs.provider.name";
->>>>>>> 56ddd584
     // rels for known project links
     public static final String LINK_REL_GET_PROJECTS          = "get projects";
     public static final String LINK_REL_CREATE_PROJECT        = "create project";
