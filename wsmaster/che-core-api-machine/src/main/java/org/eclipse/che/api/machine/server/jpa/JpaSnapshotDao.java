--- conflicted
+++ resolved
@@ -119,13 +119,6 @@
     }
 
     @Override
-<<<<<<< HEAD
-    public void updateSnapshot(SnapshotImpl update) throws SnapshotException {
-        requireNonNull(update, "Required non-null snapshot");
-        requireNonNull(update.getId(), "Required non-null snapshot id");
-        try {
-            doUpdate(update);
-=======
     public List<SnapshotImpl> replaceSnapshots(String workspaceId,
                                                String envName,
                                                Collection<? extends SnapshotImpl> newSnapshots) throws SnapshotException {
@@ -134,7 +127,17 @@
         requireNonNull(newSnapshots, "Required non-null new snapshots");
         try {
             return doReplaceSnapshots(workspaceId, envName, newSnapshots);
->>>>>>> 780c97c1
+        } catch (RuntimeException x) {
+            throw new SnapshotException(x.getLocalizedMessage(), x);
+        }
+    }
+
+    @Override
+    public void updateSnapshot(SnapshotImpl update) throws SnapshotException {
+        requireNonNull(update, "Required non-null snapshot");
+        requireNonNull(update.getId(), "Required non-null snapshot id");
+        try {
+            doUpdate(update);
         } catch (RuntimeException x) {
             throw new SnapshotException(x.getLocalizedMessage(), x);
         }
@@ -156,12 +159,6 @@
     }
 
     @Transactional
-<<<<<<< HEAD
-    protected void doUpdate(SnapshotImpl update) {
-        managerProvider.get().merge(update);
-    }
-
-=======
     protected List<SnapshotImpl> doReplaceSnapshots(String workspaceId,
                                                     String envName,
                                                     Collection<? extends SnapshotImpl> newSnapshots) {
@@ -175,5 +172,10 @@
         newSnapshots.forEach(manager::persist);
         return existing;
     }
->>>>>>> 780c97c1
+
+    @Transactional
+    protected void doUpdate(SnapshotImpl update) {
+        managerProvider.get().merge(update);
+    }
+
 }