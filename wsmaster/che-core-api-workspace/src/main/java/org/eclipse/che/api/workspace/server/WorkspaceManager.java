--- conflicted
+++ resolved
@@ -870,7 +870,16 @@
         return workspaceDao.get(wsName, namespace);
     }
 
-<<<<<<< HEAD
+    /** Returns true if workspace exists and false otherwise. */
+    private boolean exists(String workspaceId) throws ServerException {
+        try {
+            workspaceDao.get(workspaceId);
+        } catch (NotFoundException x) {
+            return false;
+        }
+        return true;
+    }
+
     /**
      * Checks whether possible to update workspace parameters.
      * If no, ConflictException will be thrown.
@@ -892,15 +901,4 @@
         }
     }
 
-=======
-    /** Returns true if workspace exists and false otherwise. */
-    private boolean exists(String workspaceId) throws ServerException {
-        try {
-            workspaceDao.get(workspaceId);
-        } catch (NotFoundException x) {
-            return false;
-        }
-        return true;
-    }
->>>>>>> 823ad8d7
 }