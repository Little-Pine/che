/*******************************************************************************
 * Copyright (c) 2012-2016 Codenvy, S.A.
 * All rights reserved. This program and the accompanying materials
 * are made available under the terms of the Eclipse Public License v1.0
 * which accompanies this distribution, and is available at
 * http://www.eclipse.org/legal/epl-v10.html
 *
 * Contributors:
 *   Codenvy, S.A. - initial API and implementation
 *******************************************************************************/
package org.eclipse.che.api.environment.server;

import com.google.common.annotations.VisibleForTesting;
import com.google.common.base.Strings;

import org.eclipse.che.api.agent.server.AgentRegistry;
import org.eclipse.che.api.agent.server.exception.AgentException;
import org.eclipse.che.api.agent.server.model.impl.AgentImpl;
import org.eclipse.che.api.agent.server.model.impl.AgentKeyImpl;
import org.eclipse.che.api.core.ApiException;
import org.eclipse.che.api.core.ConflictException;
import org.eclipse.che.api.core.NotFoundException;
import org.eclipse.che.api.core.ServerException;
import org.eclipse.che.api.core.model.machine.Machine;
import org.eclipse.che.api.core.model.machine.MachineConfig;
import org.eclipse.che.api.core.model.machine.MachineLogMessage;
import org.eclipse.che.api.core.model.machine.MachineSource;
import org.eclipse.che.api.core.model.machine.MachineStatus;
import org.eclipse.che.api.core.model.machine.ServerConf;
import org.eclipse.che.api.core.model.workspace.Environment;
<<<<<<< HEAD
=======
import org.eclipse.che.api.core.model.workspace.ExtendedMachine;
import org.eclipse.che.api.core.model.workspace.ServerConf2;
>>>>>>> e6c73ba4
import org.eclipse.che.api.core.notification.EventService;
import org.eclipse.che.api.core.notification.EventSubscriber;
import org.eclipse.che.api.core.util.AbstractLineConsumer;
import org.eclipse.che.api.core.util.CompositeLineConsumer;
import org.eclipse.che.api.core.util.FileLineConsumer;
import org.eclipse.che.api.core.util.LineConsumer;
import org.eclipse.che.api.core.util.MessageConsumer;
import org.eclipse.che.api.environment.server.exception.EnvironmentNotRunningException;
import org.eclipse.che.api.environment.server.model.CheServiceBuildContextImpl;
import org.eclipse.che.api.environment.server.model.CheServiceImpl;
import org.eclipse.che.api.environment.server.model.CheServicesEnvironmentImpl;
import org.eclipse.che.api.machine.server.MachineInstanceProviders;
import org.eclipse.che.api.machine.server.event.InstanceStateEvent;
import org.eclipse.che.api.machine.server.exception.MachineException;
import org.eclipse.che.api.machine.server.exception.SourceNotFoundException;
import org.eclipse.che.api.machine.server.model.impl.MachineConfigImpl;
import org.eclipse.che.api.machine.server.model.impl.MachineImpl;
import org.eclipse.che.api.machine.server.model.impl.MachineLimitsImpl;
import org.eclipse.che.api.machine.server.model.impl.MachineLogMessageImpl;
import org.eclipse.che.api.machine.server.model.impl.MachineSourceImpl;
import org.eclipse.che.api.machine.server.model.impl.ServerConfImpl;
import org.eclipse.che.api.machine.server.model.impl.SnapshotImpl;
import org.eclipse.che.api.machine.server.spi.Instance;
import org.eclipse.che.api.machine.server.spi.InstanceProvider;
import org.eclipse.che.api.machine.server.spi.SnapshotDao;
import org.eclipse.che.api.machine.server.util.RecipeDownloader;
import org.eclipse.che.api.machine.shared.dto.event.MachineStatusEvent;
import org.eclipse.che.api.workspace.server.StripedLocks;
import org.eclipse.che.api.workspace.server.model.impl.ExtendedMachineImpl;
import org.eclipse.che.commons.env.EnvironmentContext;
import org.eclipse.che.commons.lang.IoUtil;
import org.eclipse.che.commons.lang.NameGenerator;
import org.eclipse.che.commons.lang.Size;
import org.slf4j.Logger;

import javax.annotation.PostConstruct;
import javax.annotation.PreDestroy;
import javax.inject.Inject;
import javax.inject.Named;
import javax.inject.Singleton;
import java.io.File;
import java.io.IOException;
import java.util.ArrayDeque;
import java.util.ArrayList;
import java.util.List;
import java.util.Map;
import java.util.Objects;
import java.util.Queue;
import java.util.concurrent.ConcurrentHashMap;
import java.util.concurrent.CopyOnWriteArrayList;
import java.util.regex.Pattern;

import static java.lang.String.format;
import static java.util.stream.Collectors.toList;
import static org.eclipse.che.api.machine.server.event.InstanceStateEvent.Type.DIE;
import static org.eclipse.che.api.machine.server.event.InstanceStateEvent.Type.OOM;
import static org.eclipse.che.dto.server.DtoFactory.newDto;
import static org.slf4j.LoggerFactory.getLogger;

/**
 * Facade for implementation specific operations with environment runtimes.
 *
 * @author Alexander Garagatyi
 * @author Yevhenii Voevodin
 */
@Singleton
public class CheEnvironmentEngine {

    private static final Logger LOG = getLogger(CheEnvironmentEngine.class);

    private final Map<String, EnvironmentHolder> environments;
    private final StripedLocks                   stripedLocks;
    private final File                           machineLogsDir;
    private final MachineInstanceProviders       machineInstanceProviders;
    private final long                           defaultMachineMemorySizeBytes;
    private final SnapshotDao                    snapshotDao;
    private final EventService                   eventService;
    private final EnvironmentParser              environmentParser;
    private final DefaultServicesStartStrategy   startStrategy;
    private final MachineInstanceProvider        machineProvider;
<<<<<<< HEAD
    private final EnvConfigAgentApplier          agentConfigApplier;
    private final RecipeDownloader               recipeDownloader;
    private final Pattern                        recipeApiPattern;
    private final ContainerNameGenerator         containerNameGenerator;
=======
    private final AgentConfigApplier             agentConfigApplier;
    private final RecipeDownloader               recipeDownloader;
    private final Pattern                        recipeApiPattern;
    private final ContainerNameGenerator         containerNameGenerator;
    private final AgentRegistry                  agentRegistry;
>>>>>>> e6c73ba4

    private volatile boolean isPreDestroyInvoked;

    @Inject
    public CheEnvironmentEngine(SnapshotDao snapshotDao,
                                MachineInstanceProviders machineInstanceProviders,
                                @Named("che.workspace.logs") String machineLogsDir,
                                @Named("che.workspace.default_memory_mb") int defaultMachineMemorySizeMB,
                                EventService eventService,
                                EnvironmentParser environmentParser,
                                DefaultServicesStartStrategy startStrategy,
                                MachineInstanceProvider machineProvider,
<<<<<<< HEAD
                                EnvConfigAgentApplier agentConfigApplier,
                                @Named("api.endpoint") String apiEndpoint,
=======
                                AgentConfigApplier agentConfigApplier,
                                @Named("che.api") String apiEndpoint,
>>>>>>> e6c73ba4
                                RecipeDownloader recipeDownloader,
                                ContainerNameGenerator containerNameGenerator,
                                AgentRegistry agentRegistry) {
        this.snapshotDao = snapshotDao;
        this.eventService = eventService;
        this.environmentParser = environmentParser;
        this.startStrategy = startStrategy;
        this.machineProvider = machineProvider;
        this.agentConfigApplier = agentConfigApplier;
        this.recipeDownloader = recipeDownloader;
        this.agentRegistry = agentRegistry;
        this.environments = new ConcurrentHashMap<>();
        this.machineInstanceProviders = machineInstanceProviders;
        this.machineLogsDir = new File(machineLogsDir);
        this.defaultMachineMemorySizeBytes = Size.parseSize(defaultMachineMemorySizeMB + "MB");
        // 16 - experimental value for stripes count, it comes from default hash map size
        this.stripedLocks = new StripedLocks(16);
        this.recipeApiPattern = Pattern.compile("^https?" +
                                                apiEndpoint.substring(apiEndpoint.indexOf(":")) +
                                                "/recipe/.*$");
        this.containerNameGenerator = containerNameGenerator;

        eventService.subscribe(new MachineCleaner());
    }

    /**
     * Returns all machines from environment of specific workspace.
     *
     * @param workspaceId
     *         ID of workspace that owns environment machines
     * @return list of machines
     * @throws EnvironmentNotRunningException
     *         if environment is not running
     */
    public List<Instance> getMachines(String workspaceId) throws EnvironmentNotRunningException {
        EnvironmentHolder environment;
        try (StripedLocks.ReadLock lock = stripedLocks.acquireReadLock(workspaceId)) {
            environment = environments.get(workspaceId);
            if (environment == null) {
                throw new EnvironmentNotRunningException("Environment with ID '" + workspaceId + "' is not found");
            }
            return new ArrayList<>(environment.machines);
        }
    }

    /**
     * Returns specific machine from environment of specific workspace.
     *
     * @param workspaceId
     *         ID of workspace that owns environment machines
     * @param machineId
     *         ID of requested machine
     * @return requested machine
     * @throws EnvironmentNotRunningException
     *         if environment is not running
     * @throws NotFoundException
     *         if machine is not found in the environment
     */
    public Instance getMachine(String workspaceId, String machineId) throws NotFoundException {
        EnvironmentHolder environment;
        try (StripedLocks.ReadLock lock = stripedLocks.acquireReadLock(workspaceId)) {
            environment = environments.get(workspaceId);
        }
        if (environment == null) {
            throw new EnvironmentNotRunningException("Environment with ID '" + workspaceId + "' is not found");
        }
        return environment.machines.stream()
                                   .filter(instance -> instance.getId().equals(machineId))
                                   .findAny()
                                   .orElseThrow(() -> new NotFoundException(
                                           format("Machine with ID '%s' is not found in the environment of workspace '%s'",
                                                  machineId, workspaceId)));
    }

    /**
     * Starts provided environment.
     * <p/>
     * Environment starts if and only all machines in environment definition start successfully.<br/>
     * Otherwise exception is thrown by this method.<br/>
     * It is not defined whether environment start fails right after first failure or in the end of the process.<br/>
     * Starting order of machines is not guarantied. Machines can start sequentially or in parallel.
     *
     * @param workspaceId
     *         ID of workspace that owns provided environment
     * @param envName
     *         name of environment
     * @param env
     *         environment to start
     * @param recover
     *         whether machines from environment should be recovered or not
     * @param messageConsumer
     *         consumer of log messages from machines in the environment
     * @return list of running machines of this environment
     * @throws ServerException
     *         if other error occurs
     */
    public List<Instance> start(String workspaceId,
                                String envName,
                                Environment env,
                                boolean recover,
                                MessageConsumer<MachineLogMessage> messageConsumer) throws ServerException,
                                                                                           ConflictException {
        // TODO move to machines provider
        // add random chars to ensure that old environments that weren't removed by some reason won't prevent start
        String networkId = NameGenerator.generate(workspaceId + "_", 16);

        String namespace = EnvironmentContext.getCurrent().getSubject().getUserName();

        initializeEnvironment(namespace,
                              workspaceId,
                              envName,
                              env,
                              networkId,
                              messageConsumer);

        String devMachineName = findDevMachineName(env);

        startEnvironmentQueue(namespace,
                              workspaceId,
                              devMachineName,
                              networkId,
                              recover);

        try (StripedLocks.WriteLock lock = stripedLocks.acquireWriteLock(workspaceId)) {
            EnvironmentHolder environmentHolder = environments.get(workspaceId);
            // possible only if environment was stopped during its start
            if (environmentHolder == null) {
                throw new ServerException("Environment start was interrupted by environment stopping");
            }
            environmentHolder.status = EnvStatus.RUNNING;
            // prevent list modification
            return new ArrayList<>(environmentHolder.machines);
        }
    }

    /**
     * Stops running environment of specified workspace.
     *
     * @param workspaceId
     *         ID of workspace that owns environment
     * @throws EnvironmentNotRunningException
     *         when environment is not running
     * @throws ServerException
     *         if other error occurs
     */
    public void stop(String workspaceId) throws EnvironmentNotRunningException,
                                                ServerException {
        List<Instance> machinesCopy = null;
        EnvironmentHolder environmentHolder;
        try (StripedLocks.WriteLock lock = stripedLocks.acquireWriteLock(workspaceId)) {
            environmentHolder = environments.get(workspaceId);
            if (environmentHolder == null || environmentHolder.status != EnvStatus.RUNNING) {
                throw new EnvironmentNotRunningException(
                        format("Stop of not running environment of workspace with ID '%s' is not allowed.",
                               workspaceId));
            }
            environments.remove(workspaceId);
            List<Instance> machines = environmentHolder.machines;
            if (machines != null && !machines.isEmpty()) {
                machinesCopy = new ArrayList<>(machines);
            }
        }

        // long operation - perform out of lock
        if (machinesCopy != null) {
            destroyEnvironment(environmentHolder.networkId, machinesCopy);
        }
    }

    /**
     * Starts machine in running environment.
     *
     * @param workspaceId
     *         ID of workspace that owns environment in which machine should be started
     * @param machineConfig
     *         configuration of machine that should be started
     * @return running machine
     * @throws EnvironmentNotRunningException
     *         if environment is not running
     * @throws NotFoundException
     *         if provider of machine implementation is not found
     * @throws ConflictException
     *         if machine with the same name already exists in the environment
     * @throws ServerException
     *         if any other error occurs
     */
    public Instance startMachine(String workspaceId,
                                 MachineConfig machineConfig,
                                 List<String> agents) throws ServerException,
                                                             NotFoundException,
                                                             ConflictException {

        MachineConfig machineConfigCopy = new MachineConfigImpl(machineConfig);
        EnvironmentHolder environmentHolder;
        try (StripedLocks.ReadLock lock = stripedLocks.acquireReadLock(workspaceId)) {
            environmentHolder = environments.get(workspaceId);
            if (environmentHolder == null || environmentHolder.status != EnvStatus.RUNNING) {
                throw new EnvironmentNotRunningException(format("Environment '%s' is not running", workspaceId));
            }
            for (Instance machine : environmentHolder.machines) {
                if (machine.getConfig().getName().equals(machineConfigCopy.getName())) {
                    throw new ConflictException(
                            format("Machine with name '%s' already exists in environment of workspace '%s'",
                                   machineConfigCopy.getName(), workspaceId));
                }
            }
        }
        final String creator = EnvironmentContext.getCurrent().getSubject().getUserId();
        final String namespace = EnvironmentContext.getCurrent().getSubject().getUserName();

        MachineImpl machine = MachineImpl.builder()
                                         .setConfig(machineConfig)
                                         .setWorkspaceId(workspaceId)
                                         .setStatus(MachineStatus.CREATING)
                                         .setEnvName(environmentHolder.name)
                                         .setOwner(creator)
                                         .build();

        MachineStarter machineStarter;
        if ("docker".equals(machineConfig.getType())) {
            // needed to reuse startInstance method and
            // create machine instances by different implementation-specific providers
            CheServiceImpl service = machineConfigToService(machineConfig);
            normalize(namespace,
                      workspaceId,
                      machineConfig.getName(),
                      service);
            machine.setId(service.getId());

            machineStarter = (machineLogger, machineSource) -> {
                CheServiceImpl serviceWithCorrectSource = getServiceWithCorrectSource(service, machineSource);

                normalize(namespace,
                          workspaceId,
                          machineConfig.getName(),
                          serviceWithCorrectSource);

                ExtendedMachineImpl extendedMachine = new ExtendedMachineImpl();
                extendedMachine.setAgents(agents);
                try {
                    agentConfigApplier.apply(extendedMachine, serviceWithCorrectSource);
                } catch (AgentException e) {
                    throw new ServerException("Can't apply agent config", e);
                }

                return machineProvider.startService(namespace,
                                                    workspaceId,
                                                    environmentHolder.name,
                                                    machineConfig.getName(),
                                                    machineConfig.isDev(),
                                                    environmentHolder.networkId,
                                                    serviceWithCorrectSource,
                                                    machineLogger);
            };
        } else {
            try {
                InstanceProvider provider = machineInstanceProviders.getProvider(machineConfig.getType());
                machine.setId(generateMachineId());
                addAgentsProvidedServers(machine, agents);

                machineStarter = (machineLogger, machineSource) -> {
                    Machine machineWithCorrectSource = getMachineWithCorrectSource(machine, machineSource);
                    return provider.createInstance(machineWithCorrectSource, machineLogger);
                };
            } catch (NotFoundException e) {
                throw new NotFoundException(format("Provider of machine type '%s' not found", machineConfig.getType()));
            }
        }
        return startInstance(false,
                             environmentHolder.logger,
                             machine,
                             machineStarter);
    }

    /**
     * Stops machine in running environment.
     *
     * @param workspaceId
     *         ID of workspace of environment that owns machine
     * @param machineId
     *         ID of machine that should be stopped
     * @throws NotFoundException
     *         if machine in not found in environment
     * @throws EnvironmentNotRunningException
     *         if environment is not running
     * @throws ConflictException
     *         if stop of dev machine is requested
     * @throws ServerException
     *         if other error occurs
     */
    public void stopMachine(String workspaceId, String machineId) throws NotFoundException,
                                                                         ServerException,
                                                                         ConflictException {
        Instance targetMachine = null;
        try (StripedLocks.WriteLock lock = stripedLocks.acquireWriteLock(workspaceId)) {
            EnvironmentHolder environmentHolder = environments.get(workspaceId);
            if (environmentHolder == null || environmentHolder.status != EnvStatus.RUNNING) {
                throw new EnvironmentNotRunningException(format("Environment '%s' is not running", workspaceId));
            }
            for (Instance machine : environmentHolder.machines) {
                if (machine.getId().equals(machineId)) {
                    if (machine.getConfig().isDev()) {
                        throw new ConflictException(
                                "Stop of dev machine is not allowed. Please, stop whole environment");
                    }
                    targetMachine = machine;
                    break;
                }
            }
            environmentHolder.machines.remove(targetMachine);
        }
        if (targetMachine == null) {
            throw new NotFoundException(format("Machine with ID '%s' is not found in environment of workspace '%s'",
                                               machineId, workspaceId));
        }

        // out of lock to prevent blocking by potentially long-running method
        destroyMachine(targetMachine);
    }

    /**
     * Saves machine into snapshot.
     *
     * @param namespace
     *         namespace of the workspace
     * @param workspaceId
     *         ID of workspace that owns environment
     * @param machineId
     *         ID of machine to save
     * @return snapshot
     * @throws EnvironmentNotRunningException
     *         if environment of machine is not running
     * @throws NotFoundException
     *         if machine is not running
     * @throws ServerException
     *         if another error occurs
     */
    public SnapshotImpl saveSnapshot(String namespace,
                                     String workspaceId,
                                     String machineId) throws ServerException,
                                                              NotFoundException {
        EnvironmentHolder environmentHolder;
        SnapshotImpl snapshot = null;
        Instance instance = null;
        try (StripedLocks.ReadLock lock = stripedLocks.acquireReadLock(workspaceId)) {
            environmentHolder = environments.get(workspaceId);
            if (environmentHolder == null || environmentHolder.status != EnvStatus.RUNNING) {
                throw new EnvironmentNotRunningException(format("Environment '%s' is not running", workspaceId));
            }
            for (Instance machine : environmentHolder.machines) {
                if (machine.getId().equals(machineId)) {
                    instance = machine;
                    snapshot = SnapshotImpl.builder()
                                           .generateId()
                                           .setType(machine.getConfig().getType())
                                           .setWorkspaceId(machine.getWorkspaceId())
                                           .setDescription(machine.getEnvName())
                                           .setDev(machine.getConfig().isDev())
                                           .setEnvName(machine.getEnvName())
                                           .setMachineName(machine.getConfig().getName())
                                           .useCurrentCreationDate()
                                           .build();
                }
            }
        }
        if (instance == null) {
            throw new NotFoundException(format("Machine with id '%s' is not found in environment of workspace '%s'",
                                               machineId, workspaceId));
        }
        try {
            MachineSource machineSource = instance.saveToSnapshot();
            snapshot.setMachineSource(new MachineSourceImpl(machineSource));
            return snapshot;
        } catch (ServerException e) {
            try {
                instance.getLogger().writeLine("Snapshot storing failed. " + e.getLocalizedMessage());
            } catch (IOException ignore) {
            }
            throw e;
        }
    }

    /**
     * Removes snapshot of machine.
     *
     * @param snapshot
     *         description of snapshot that should be removed
     * @throws NotFoundException
     *         if snapshot is not found
     * @throws ServerException
     *         if error occurs on snapshot removal
     */
    public void removeSnapshot(SnapshotImpl snapshot) throws ServerException, NotFoundException {
        final String instanceType = snapshot.getType();
        final InstanceProvider instanceProvider = machineInstanceProviders.getProvider(instanceType);
        instanceProvider.removeInstanceSnapshot(snapshot.getMachineSource());
    }

    private void initializeEnvironment(String namespace,
                                       String workspaceId,
                                       String envName,
                                       Environment envConfig,
                                       String networkId,
                                       MessageConsumer<MachineLogMessage> messageConsumer)
            throws ServerException,
                   ConflictException {

        CheServicesEnvironmentImpl internalEnv = environmentParser.parse(envConfig);

        internalEnv.setWorkspaceId(workspaceId);

        try {
            agentConfigApplier.apply(envConfig, internalEnv);
        } catch (AgentException e) {
            throw new ServerException("Can't apply agent config", e);
        }

        normalize(namespace,
                  workspaceId,
                  internalEnv);

        List<String> servicesOrder = startStrategy.order(internalEnv);

        normalizeVolumesFrom(internalEnv);

        EnvironmentHolder environmentHolder = new EnvironmentHolder(servicesOrder,
                                                                    internalEnv,
                                                                    messageConsumer,
                                                                    EnvStatus.STARTING,
                                                                    envName,
                                                                    networkId);

        try (StripedLocks.WriteLock lock = stripedLocks.acquireWriteLock(workspaceId)) {
            if (environments.putIfAbsent(workspaceId, environmentHolder) != null) {
                throw new ConflictException(format("Environment of workspace '%s' already exists", workspaceId));
            }
        }
    }

<<<<<<< HEAD
=======
    private void applyAgents(Environment env, CheServicesEnvironmentImpl servicesEnvironment) throws ServerException {
        for (Map.Entry<String, ? extends ExtendedMachine> machineEntry : env.getMachines().entrySet()) {
            String machineName = machineEntry.getKey();
            ExtendedMachine extendedMachine = machineEntry.getValue();
            CheServiceImpl service = servicesEnvironment.getServices().get(machineName);

            applyAgents(extendedMachine, service);
        }
    }

    private void applyAgents(@Nullable ExtendedMachine extendedMachine,
                             CheServiceImpl service) throws ServerException {
        if (extendedMachine != null) {
            try {
                agentConfigApplier.modify(service, extendedMachine.getAgents());
            } catch (AgentException e) {
                throw new ServerException("Can't apply agent config", e);
            }
        }
    }

    private void addAgentsProvidedServers(MachineImpl machine, List<String> agentKeys) throws ServerException {
        for (String agentKey : agentKeys) {
            try {
                AgentImpl agent = new AgentImpl(agentRegistry.getAgent(AgentKeyImpl.parse(agentKey)));
                for (Map.Entry<String, ? extends ServerConf2> entry : agent.getServers().entrySet()) {
                    String ref = entry.getKey();
                    ServerConf2 conf2 = entry.getValue();

                    ServerConfImpl conf = new ServerConfImpl(ref,
                                                             conf2.getPort(),
                                                             conf2.getProtocol(),
                                                             conf2.getProperties().get("path"));
                    machine.getConfig().getServers().add(conf);
                }
            } catch (AgentException e) {
                throw new ServerException(e);
            }
        }
    }


>>>>>>> e6c73ba4
    private void normalize(String namespace,
                           String workspaceId,
                           CheServicesEnvironmentImpl environment) throws ServerException {

        Map<String, CheServiceImpl> services = environment.getServices();
        for (Map.Entry<String, CheServiceImpl> serviceEntry : services.entrySet()) {
            normalize(namespace,
                      workspaceId,
                      serviceEntry.getKey(),
                      serviceEntry.getValue());
        }
    }

    private void normalizeVolumesFrom(CheServicesEnvironmentImpl environment) {
        Map<String, CheServiceImpl> services = environment.getServices();
        // replace machines names in volumes_from with containers IDs
        for (Map.Entry<String, CheServiceImpl> serviceEntry : services.entrySet()) {
            CheServiceImpl service = serviceEntry.getValue();
            if (service.getVolumesFrom() != null) {
                service.setVolumesFrom(service.getVolumesFrom()
                                              .stream()
                                              .map(serviceName -> services.get(serviceName).getContainerName())
                                              .collect(toList()));
            }
        }
    }

    private void normalize(String namespace,
                           String workspaceId,
                           String machineName,
                           CheServiceImpl service) throws ServerException {
        // set default mem limit for service if it is not set
        if (service.getMemLimit() == null || service.getMemLimit() == 0) {
            service.setMemLimit(defaultMachineMemorySizeBytes);
        }
        // download dockerfile if it is hosted by API to avoid problems with unauthorized requests from docker daemon
        if (service.getBuild() != null &&
            service.getBuild().getContext() != null &&
            recipeApiPattern.matcher(service.getBuild().getContext()).matches()) {

            String recipeContent = recipeDownloader.getRecipe(service.getBuild().getContext());
            service.getBuild().setDockerfileContent(recipeContent);
            service.getBuild().setContext(null);
            service.getBuild().setDockerfilePath(null);
        }
        if (service.getId() == null) {
            service.setId(generateMachineId());
        }

        service.setContainerName(containerNameGenerator.generateContainerName(workspaceId,
                                                                              service.getId(),
                                                                              namespace,
                                                                              machineName));
    }

    private String findDevMachineName(Environment env) throws ServerException {
        return env.getMachines()
                  .entrySet()
                  .stream()
                  .filter(entry -> entry.getValue()
                                        .getAgents()
                                        .stream()
                                        .filter(agent -> agent.contains("org.eclipse.che.ws-agent"))
                                        .findAny()
                                        .isPresent())
                  .findAny()
                  .orElseThrow(() -> new ServerException("Agent 'org.eclipse.che.ws-agent' is not found in any of environment machines"))
                  .getKey();
    }

    /**
     * Starts all machine from machine queue of environment.
     */
    private void startEnvironmentQueue(String namespace,
                                       String workspaceId,
                                       String devMachineName,
                                       String networkId,
                                       boolean recover)
            throws ServerException {
        // Starting all machines in environment one by one by getting configs
        // from the corresponding starting queue.
        // Config will be null only if there are no machines left in the queue
        String envName;
        MessageConsumer<MachineLogMessage> envLogger;
        try (StripedLocks.ReadLock lock = stripedLocks.acquireReadLock(workspaceId)) {
            EnvironmentHolder environmentHolder = environments.get(workspaceId);
            if (environmentHolder == null) {
                throw new ServerException("Environment start is interrupted.");
            }
            envName = environmentHolder.name;
            envLogger = environmentHolder.logger;
        }

        try {
            machineProvider.createNetwork(networkId);

            String machineName = queuePeekOrFail(workspaceId);
            while (machineName != null) {
                boolean isDev = devMachineName.equals(machineName);
                // Environment start is failed when any machine start is failed, so if any error
                // occurs during machine creation then environment start fail is reported and
                // start resources such as queue and descriptor must be cleaned up
                String creator = EnvironmentContext.getCurrent().getSubject().getUserId();

                CheServiceImpl service;
                try (StripedLocks.ReadLock lock = stripedLocks.acquireReadLock(workspaceId)) {
                    EnvironmentHolder environmentHolder = environments.get(workspaceId);
                    if (environmentHolder == null) {
                        throw new ServerException("Environment start is interrupted.");
                    }
                    service = environmentHolder.environment.getServices().get(machineName);
                }
                // should not happen
                if (service == null) {
                    LOG.error("Start of machine with name {} in workspace {} failed. Machine not found in start queue",
                              machineName, workspaceId);
                    throw new ServerException(
                            format("Environment of workspace with ID '%s' failed due to internal error", workspaceId));
                }

                final String finalMachineName = machineName;
                // needed to reuse startInstance method and
                // create machine instances by different implementation-specific providers
                MachineStarter machineStarter = (machineLogger, machineSource) -> {
                    CheServiceImpl serviceWithCorrectSource = getServiceWithCorrectSource(service, machineSource);
                    return machineProvider.startService(namespace,
                                                        workspaceId,
                                                        envName,
                                                        finalMachineName,
                                                        isDev,
                                                        networkId,
                                                        serviceWithCorrectSource,
                                                        machineLogger);
                };

                MachineImpl machine =
                        MachineImpl.builder()
                                   .setConfig(MachineConfigImpl.builder()
                                                               .setDev(isDev)
                                                               .setLimits(new MachineLimitsImpl(
                                                                       bytesToMB(service.getMemLimit())))
                                                               .setType("docker")
                                                               .setName(machineName)
                                                               .setEnvVariables(service.getEnvironment())
                                                               .build())
                                   .setId(service.getId())
                                   .setWorkspaceId(workspaceId)
                                   .setStatus(MachineStatus.CREATING)
                                   .setEnvName(envName)
                                   .setOwner(creator)
                                   .build();

                Instance instance = startInstance(recover,
                                                  envLogger,
                                                  machine,
                                                  machineStarter);

                // Machine destroying is an expensive operation which must be
                // performed outside of the lock, this section checks if
                // the environment wasn't stopped while it is starting and sets
                // polled flag to true if the environment wasn't stopped.
                // Also polls the proceeded machine configuration from the queue
                boolean queuePolled = false;
                try (StripedLocks.WriteLock lock = stripedLocks.acquireWriteLock(workspaceId)) {
                    ensurePreDestroyIsNotExecuted();
                    EnvironmentHolder environmentHolder = environments.get(workspaceId);
                    if (environmentHolder != null) {
                        final Queue<String> queue = environmentHolder.startQueue;
                        if (queue != null) {
                            queue.poll();
                            queuePolled = true;
                        }
                    }
                }

                // If machine config is not polled from the queue
                // then environment was stopped and newly created machine
                // must be destroyed
                if (!queuePolled) {
                    try {
                        eventService.publish(newDto(MachineStatusEvent.class)
                                                     .withEventType(MachineStatusEvent.EventType.DESTROYING)
                                                     .withDev(isDev)
                                                     .withMachineName(machineName)
                                                     .withMachineId(instance.getId())
                                                     .withWorkspaceId(workspaceId));

                        instance.destroy();

                        removeMachine(workspaceId, instance.getId());

                        eventService.publish(newDto(MachineStatusEvent.class)
                                                     .withEventType(MachineStatusEvent.EventType.DESTROYED)
                                                     .withDev(isDev)
                                                     .withMachineName(machineName)
                                                     .withMachineId(instance.getId())
                                                     .withWorkspaceId(workspaceId));
                    } catch (MachineException e) {
                        LOG.error(e.getLocalizedMessage(), e);
                    }
                    throw new ServerException("Workspace '" + workspaceId +
                                              "' start interrupted. Workspace stopped before all its machines started");
                }

                machineName = queuePeekOrFail(workspaceId);
            }
        } catch (RuntimeException | ServerException e) {
            EnvironmentHolder env;
            try (StripedLocks.WriteLock lock = stripedLocks.acquireWriteLock(workspaceId)) {
                env = environments.remove(workspaceId);
            }

            try {
                destroyEnvironment(env.networkId, env.machines);
            } catch (Exception remEx) {
                LOG.error(remEx.getLocalizedMessage(), remEx);
            }
            throw new ServerException(e.getLocalizedMessage(), e);
        }
    }

    private Instance startInstance(boolean recover,
                                   MessageConsumer<MachineLogMessage> environmentLogger,
                                   MachineImpl machine,
                                   MachineStarter machineStarter)
            throws ServerException {

        LineConsumer machineLogger = null;
        Instance instance = null;
        try {
            addMachine(machine);

            eventService.publish(newDto(MachineStatusEvent.class)
                                         .withEventType(MachineStatusEvent.EventType.CREATING)
                                         .withDev(machine.getConfig().isDev())
                                         .withMachineName(machine.getConfig().getName())
                                         .withMachineId(machine.getId())
                                         .withWorkspaceId(machine.getWorkspaceId()));

            machineLogger = getMachineLogger(environmentLogger,
                                             machine.getId(),
                                             machine.getConfig().getName());

            MachineImpl originMachine = new MachineImpl(machine);
            try {
                MachineSource machineSource = null;
                if (recover) {
                    SnapshotImpl snapshot = snapshotDao.getSnapshot(machine.getWorkspaceId(),
                                                                    machine.getEnvName(),
                                                                    machine.getConfig().getName());

                    machineSource = snapshot.getMachineSource();
                }

                instance = machineStarter.startMachine(machineLogger, machineSource);
            } catch (SourceNotFoundException e) {
                if (recover) {
                    LOG.error("Image of snapshot for machine " + machine.getConfig().getName() +
                              " not found. " + "Machine will be created from origin source");
                    machine = originMachine;
                    instance = machineStarter.startMachine(machineLogger, null);
                } else {
                    throw e;
                }
            }

            replaceMachine(instance);

            eventService.publish(newDto(MachineStatusEvent.class)
                                         .withEventType(MachineStatusEvent.EventType.RUNNING)
                                         .withDev(machine.getConfig().isDev())
                                         .withMachineName(machine.getConfig().getName())
                                         .withMachineId(instance.getId())
                                         .withWorkspaceId(machine.getWorkspaceId()));

            return instance;
        } catch (ApiException | RuntimeException e) {
            removeMachine(machine.getWorkspaceId(), machine.getId());

            if (instance != null) {
                try {
                    instance.destroy();
                } catch (Exception destroyingExc) {
                    LOG.error(destroyingExc.getLocalizedMessage(), destroyingExc);
                }
            }

            if (machineLogger != null) {
                try {
                    machineLogger.writeLine("[ERROR] " + e.getLocalizedMessage());
                } catch (IOException ioEx) {
                    LOG.error(ioEx.getLocalizedMessage(), ioEx);
                }
                try {
                    machineLogger.close();
                } catch (IOException ioEx) {
                    LOG.error(ioEx.getLocalizedMessage(), ioEx);
                }
            }

            eventService.publish(newDto(MachineStatusEvent.class)
                                         .withEventType(MachineStatusEvent.EventType.ERROR)
                                         .withDev(machine.getConfig().isDev())
                                         .withMachineName(machine.getConfig().getName())
                                         .withMachineId(machine.getId())
                                         .withWorkspaceId(machine.getWorkspaceId()));

            throw new ServerException(e.getLocalizedMessage(), e);
        }
    }

    private interface MachineStarter {
        Instance startMachine(LineConsumer machineLogger,
                              MachineSource machineSource) throws ServerException,
                                                                  NotFoundException;
    }

    private CheServiceImpl getServiceWithCorrectSource(CheServiceImpl service,
                                                       MachineSource machineSource)
            throws ServerException {
        CheServiceImpl serviceWithCorrectSource = service;
        if (machineSource != null) {
            serviceWithCorrectSource = new CheServiceImpl(service);
            if ("image".equals(machineSource.getType())) {
                serviceWithCorrectSource.setBuild(null);
                serviceWithCorrectSource.setImage(machineSource.getLocation());
            } else {
                // dockerfile
                serviceWithCorrectSource.setImage(null);
                if (machineSource.getContent() != null) {
                    serviceWithCorrectSource.setBuild(new CheServiceBuildContextImpl(null,
                                                                                     null,
                                                                                     machineSource.getContent(),
                                                                                     null));
                } else {
                    serviceWithCorrectSource.setBuild(new CheServiceBuildContextImpl(machineSource.getLocation(),
                                                                                     null,
                                                                                     null,
                                                                                     null));
                }
            }
        }
        return serviceWithCorrectSource;
    }

    private Machine getMachineWithCorrectSource(MachineImpl machine, MachineSource machineSource) {
        Machine machineWithCorrectSource = machine;
        if (machineSource != null) {
            machineWithCorrectSource = MachineImpl.builder()
                                                  .fromMachine(machine)
                                                  .setConfig(MachineConfigImpl.builder()
                                                                              .fromConfig(machine.getConfig())
                                                                              .setSource(machineSource)
                                                                              .build())
                                                  .build();

        }
        return machineWithCorrectSource;
    }

    private void addMachine(MachineImpl machine) throws ServerException {
        Instance instance = new NoOpMachineInstance(machine);
        try (StripedLocks.WriteLock lock = stripedLocks.acquireWriteLock(machine.getWorkspaceId())) {
            ensurePreDestroyIsNotExecuted();
            EnvironmentHolder environmentHolder = environments.get(machine.getWorkspaceId());
            if (environmentHolder != null && environmentHolder.status != EnvStatus.STOPPING) {
                environmentHolder.machines.add(instance);
            } else {
                throw new ServerException(
                        format("Can't add machine into environment. Environment of workspace '%s' is missing",
                               machine.getWorkspaceId()));
            }
        }
    }

    private int bytesToMB(long bytes) {
        return (int)Size.parseSizeToMegabytes(Long.toString(bytes) + "b");
    }

    private void removeMachine(String workspaceId,
                               String machineId) {
        try (StripedLocks.WriteLock lock = stripedLocks.acquireWriteLock(workspaceId)) {
            EnvironmentHolder environmentHolder = environments.get(workspaceId);
            if (environmentHolder != null) {
                for (Instance machine : environmentHolder.machines) {
                    if (machine.getId().equals(machineId)) {
                        environmentHolder.machines.remove(machine);
                        return;
                    }
                }
            }
        }
    }

    private void replaceMachine(Instance machine) throws ServerException {
        try (StripedLocks.WriteLock lock = stripedLocks.acquireWriteLock(machine.getWorkspaceId())) {
            ensurePreDestroyIsNotExecuted();
            EnvironmentHolder environmentHolder = environments.get(machine.getWorkspaceId());
            if (environmentHolder != null) {
                for (int i = 0; i < environmentHolder.machines.size(); i++) {
                    if (environmentHolder.machines.get(i).getId().equals(machine.getId())) {
                        environmentHolder.machines.set(i, machine);
                        return;
                    }
                }
            }
        }
        // if this area is reachable then environment/machine is not found and machine should be stopped
        try {
            machine.destroy();
        } catch (MachineException e) {
            LOG.error(e.getLocalizedMessage(), e);
        }
        // should not happen
        throw new ServerException(format(
                "Machine with ID '%s' and name '%s' has been stopped because its configuration is not found in the environment of workspace '%s'",
                machine.getId(), machine.getConfig().getName(), machine.getWorkspaceId()));
    }

    /**
     * Gets head config from the queue associated with the given {@code workspaceId}.
     *
     * <p>Note that this method won't actually poll the queue.
     *
     * <p>Fails if environment start was interrupted by stop(queue doesn't exist).
     *
     * @return machine config which is in the queue head, or null
     * if there are no machine configs left
     * @throws ServerException
     *         if queue doesn't exist which means that {@link #stop(String)} executed
     *         before all the machines started
     * @throws ServerException
     *         if pre destroy has been invoked before peek config retrieved
     */
    private String queuePeekOrFail(String workspaceId) throws ServerException {
        try (StripedLocks.ReadLock lock = stripedLocks.acquireReadLock(workspaceId)) {
            ensurePreDestroyIsNotExecuted();
            EnvironmentHolder environmentHolder = environments.get(workspaceId);
            if (environmentHolder == null || environmentHolder.startQueue == null) {
                throw new ServerException("Workspace " + workspaceId +
                                          " start interrupted. Workspace was stopped before all its machines were started");
            }
            return environmentHolder.startQueue.peek();
        }
    }

    /**
     * Destroys provided machines and associated network.
     */
    private void destroyEnvironment(String networkId,
                                    List<Instance> machines) {
        for (Instance machine : machines) {
            try {
                destroyMachine(machine);
            } catch (RuntimeException | MachineException ex) {
                LOG.error(format("Could not destroy machine '%s' of workspace '%s'",
                                 machine.getId(),
                                 machine.getWorkspaceId()),
                          ex);
            }
        }
        try {
            machineProvider.destroyNetwork(networkId);
        } catch (RuntimeException | ServerException netExc) {
            LOG.error(netExc.getLocalizedMessage(), netExc);
        }
    }

    private void destroyMachine(Instance machine) throws MachineException {
        eventService.publish(newDto(MachineStatusEvent.class)
                                     .withEventType(MachineStatusEvent.EventType.DESTROYING)
                                     .withDev(machine.getConfig().isDev())
                                     .withMachineName(machine.getConfig().getName())
                                     .withMachineId(machine.getId())
                                     .withWorkspaceId(machine.getWorkspaceId()));

        machine.destroy();

        eventService.publish(newDto(MachineStatusEvent.class)
                                     .withEventType(MachineStatusEvent.EventType.DESTROYED)
                                     .withDev(machine.getConfig().isDev())
                                     .withMachineName(machine.getConfig().getName())
                                     .withMachineId(machine.getId())
                                     .withWorkspaceId(machine.getWorkspaceId()));
    }

    @SuppressWarnings("unused")
    @PostConstruct
    private void createLogsDir() {
        if (!(machineLogsDir.exists() || machineLogsDir.mkdirs())) {
            throw new IllegalStateException("Unable create directory " + machineLogsDir.getAbsolutePath());
        }
    }

    /**
     * Removes all descriptors from the in-memory storage, while
     * {@link MachineProcessManager#cleanup()} is responsible for machines destroying.
     */
    @PreDestroy
    @VisibleForTesting
    @SuppressWarnings("unused")
    void cleanup() {
        isPreDestroyInvoked = true;
        final java.io.File[] files = machineLogsDir.listFiles();
        if (files != null && files.length > 0) {
            for (java.io.File f : files) {
                if (!IoUtil.deleteRecursive(f)) {
                    LOG.warn("Failed delete {}", f);
                }
            }
        }
    }

    private LineConsumer getMachineLogger(MessageConsumer<MachineLogMessage> environmentLogger,
                                          String machineId,
                                          String machineName) throws ServerException {
        createMachineLogsDir(machineId);

        LineConsumer lineConsumer = new AbstractLineConsumer() {
            @Override
            public void writeLine(String line) throws IOException {
                environmentLogger.consume(new MachineLogMessageImpl(machineName, line));
            }
        };
        try {
            return new CompositeLineConsumer(new FileLineConsumer(getMachineLogsFile(machineId)),
                                             lineConsumer);
        } catch (IOException e) {
            throw new MachineException(format("Unable create log file '%s' for machine '%s'.",
                                              e.getLocalizedMessage(),
                                              machineId));
        }
    }

    private void createMachineLogsDir(String machineId) throws MachineException {
        File dir = new File(machineLogsDir, machineId);
        if (!dir.exists() && !dir.mkdirs()) {
            throw new MachineException("Can't create folder for the logs of machine");
        }
    }

    private File getMachineLogsFile(String machineId) {
        return new File(new File(machineLogsDir, machineId), "machineId.logs");
    }

    @VisibleForTesting
    String generateMachineId() {
        return NameGenerator.generate("machine", 16);
    }

    private void ensurePreDestroyIsNotExecuted() throws ServerException {
        if (isPreDestroyInvoked) {
            throw new ServerException("Could not perform operation because application server is stopping");
        }
    }

    private CheServiceImpl machineConfigToService(MachineConfig machineConfig) throws ServerException {
        CheServiceImpl service = new CheServiceImpl();
        service.setMemLimit(machineConfig.getLimits().getRam() * 1024L * 1024L);
        service.setEnvironment(machineConfig.getEnvVariables());
        if ("image".equals(machineConfig.getSource().getType())) {
            service.setImage(machineConfig.getSource().getLocation());
        } else {
            if (machineConfig.getSource().getContent() != null) {
                throw new ServerException(
                        "Additional machine creation from dockerfile content is not supported anymore. " +
                        "Please use dockerfile location instead");
            } else {
                service.setBuild(new CheServiceBuildContextImpl(machineConfig.getSource().getLocation(),
                                                                null,
                                                                null,
                                                                null));
            }
        }
        List<? extends ServerConf> servers = machineConfig.getServers();
        if (servers != null) {
            List<String> expose = new ArrayList<>();
            for (ServerConf server : servers) {
                expose.add(server.getPort());
            }
            service.setExpose(expose);
        }

        return service;
    }

    private enum EnvStatus {
        STARTING,
        RUNNING,
        STOPPING
    }

    private static class EnvironmentHolder {
        final Queue<String>                      startQueue;
        final CheServicesEnvironmentImpl         environment;
        final MessageConsumer<MachineLogMessage> logger;
        final String                             name;
        final String                             networkId;

        List<Instance> machines;
        EnvStatus      status;

        EnvironmentHolder(List<String> startQueue,
                          CheServicesEnvironmentImpl environment,
                          MessageConsumer<MachineLogMessage> envLogger,
                          EnvStatus envStatus,
                          String name,
                          String networkId) {
            this.startQueue = new ArrayDeque<>(startQueue);
            this.machines = new CopyOnWriteArrayList<>();
            this.logger = envLogger;
            this.status = envStatus;
            this.name = name;
            this.environment = environment;
            this.networkId = networkId;
        }

        public EnvironmentHolder(EnvironmentHolder environmentHolder) {
            this.startQueue = environmentHolder.startQueue;
            this.machines = environmentHolder.machines;
            this.logger = environmentHolder.logger;
            this.status = environmentHolder.status;
            this.name = environmentHolder.name;
            this.environment = environmentHolder.environment;
            this.networkId = environmentHolder.networkId;
        }

        @Override
        public boolean equals(Object o) {
            if (this == o) return true;
            if (!(o instanceof EnvironmentHolder)) return false;
            EnvironmentHolder that = (EnvironmentHolder)o;
            return Objects.equals(startQueue, that.startQueue) &&
                   Objects.equals(machines, that.machines) &&
                   status == that.status &&
                   Objects.equals(logger, that.logger) &&
                   Objects.equals(name, that.name);
        }

        @Override
        public int hashCode() {
            return Objects.hash(startQueue, machines, status, logger, name);
        }
    }

    // cleanup machine if event about instance failure comes
    private class MachineCleaner implements EventSubscriber<InstanceStateEvent> {
        @Override
        public void onEvent(InstanceStateEvent event) {
            if ((event.getType() == OOM) || (event.getType() == DIE)) {
                EnvironmentHolder environmentHolder;
                try (StripedLocks.ReadLock lock = stripedLocks.acquireReadLock("workspaceId")) {
                    environmentHolder = environments.get(event.getWorkspaceId());
                }
                if (environmentHolder != null) {
                    for (Instance instance : environmentHolder.machines) {
                        if (instance.getId().equals(event.getMachineId())) {
                            String message = "Machine is destroyed. ";
                            if (event.getType() == OOM) {
                                message = message +
                                          "The processes in this machine need more RAM. This machine started with " +
                                          instance.getConfig().getLimits().getRam() +
                                          "MB. Create a new machine configuration that allocates additional RAM or increase " +
                                          "the workspace RAM limit in the user dashboard.";
                            }

                            try {
                                if (!Strings.isNullOrEmpty(message)) {
                                    instance.getLogger().writeLine(message);
                                }
                            } catch (IOException ignore) {
                            }

                            eventService.publish(newDto(MachineStatusEvent.class)
                                                         .withEventType(MachineStatusEvent.EventType.DESTROYED)
                                                         .withDev(instance.getConfig().isDev())
                                                         .withMachineId(instance.getId())
                                                         .withWorkspaceId(instance.getWorkspaceId())
                                                         .withMachineName(instance.getConfig().getName()));
                        }
                    }
                }
            }
        }
    }
}<|MERGE_RESOLUTION|>--- conflicted
+++ resolved
@@ -28,11 +28,7 @@
 import org.eclipse.che.api.core.model.machine.MachineStatus;
 import org.eclipse.che.api.core.model.machine.ServerConf;
 import org.eclipse.che.api.core.model.workspace.Environment;
-<<<<<<< HEAD
-=======
-import org.eclipse.che.api.core.model.workspace.ExtendedMachine;
 import org.eclipse.che.api.core.model.workspace.ServerConf2;
->>>>>>> e6c73ba4
 import org.eclipse.che.api.core.notification.EventService;
 import org.eclipse.che.api.core.notification.EventSubscriber;
 import org.eclipse.che.api.core.util.AbstractLineConsumer;
@@ -113,18 +109,11 @@
     private final EnvironmentParser              environmentParser;
     private final DefaultServicesStartStrategy   startStrategy;
     private final MachineInstanceProvider        machineProvider;
-<<<<<<< HEAD
     private final EnvConfigAgentApplier          agentConfigApplier;
     private final RecipeDownloader               recipeDownloader;
     private final Pattern                        recipeApiPattern;
     private final ContainerNameGenerator         containerNameGenerator;
-=======
-    private final AgentConfigApplier             agentConfigApplier;
-    private final RecipeDownloader               recipeDownloader;
-    private final Pattern                        recipeApiPattern;
-    private final ContainerNameGenerator         containerNameGenerator;
     private final AgentRegistry                  agentRegistry;
->>>>>>> e6c73ba4
 
     private volatile boolean isPreDestroyInvoked;
 
@@ -137,13 +126,8 @@
                                 EnvironmentParser environmentParser,
                                 DefaultServicesStartStrategy startStrategy,
                                 MachineInstanceProvider machineProvider,
-<<<<<<< HEAD
                                 EnvConfigAgentApplier agentConfigApplier,
-                                @Named("api.endpoint") String apiEndpoint,
-=======
-                                AgentConfigApplier agentConfigApplier,
                                 @Named("che.api") String apiEndpoint,
->>>>>>> e6c73ba4
                                 RecipeDownloader recipeDownloader,
                                 ContainerNameGenerator containerNameGenerator,
                                 AgentRegistry agentRegistry) {
@@ -583,29 +567,6 @@
         }
     }
 
-<<<<<<< HEAD
-=======
-    private void applyAgents(Environment env, CheServicesEnvironmentImpl servicesEnvironment) throws ServerException {
-        for (Map.Entry<String, ? extends ExtendedMachine> machineEntry : env.getMachines().entrySet()) {
-            String machineName = machineEntry.getKey();
-            ExtendedMachine extendedMachine = machineEntry.getValue();
-            CheServiceImpl service = servicesEnvironment.getServices().get(machineName);
-
-            applyAgents(extendedMachine, service);
-        }
-    }
-
-    private void applyAgents(@Nullable ExtendedMachine extendedMachine,
-                             CheServiceImpl service) throws ServerException {
-        if (extendedMachine != null) {
-            try {
-                agentConfigApplier.modify(service, extendedMachine.getAgents());
-            } catch (AgentException e) {
-                throw new ServerException("Can't apply agent config", e);
-            }
-        }
-    }
-
     private void addAgentsProvidedServers(MachineImpl machine, List<String> agentKeys) throws ServerException {
         for (String agentKey : agentKeys) {
             try {
@@ -627,7 +588,6 @@
     }
 
 
->>>>>>> e6c73ba4
     private void normalize(String namespace,
                            String workspaceId,
                            CheServicesEnvironmentImpl environment) throws ServerException {
