--- conflicted
+++ resolved
@@ -75,22 +75,13 @@
     public String getVersion() {
         return version;
     }
-    
+
     @Override
     public String getDescription() {
         return description;
     }
 
     @Override
-<<<<<<< HEAD
-    public List<String> getDependencies() {// TODO rewrite
-        return MoreObjects.firstNonNull(dependencies, new ArrayList<String>());
-    }
-
-    @Override
-    public Map<String, String> getProperties() {// TODO rewrite
-        return MoreObjects.firstNonNull(properties, new HashMap<String, String>());
-=======
     public List<String> getDependencies() {
         return dependencies != null ? dependencies : new ArrayList<>();
     }
@@ -98,7 +89,6 @@
     @Override
     public Map<String, String> getProperties() {
         return properties != null ? properties : new HashMap<>();
->>>>>>> e6c73ba4
     }
 
     @Override
