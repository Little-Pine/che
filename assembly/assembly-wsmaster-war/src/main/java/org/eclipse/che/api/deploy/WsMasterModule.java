--- conflicted
+++ resolved
@@ -143,12 +143,8 @@
         final MessageBodyAdapterInterceptor interceptor = new MessageBodyAdapterInterceptor();
         requestInjection(interceptor);
         bindInterceptor(subclassesOf(CheJsonProvider.class), names("readFrom"), interceptor);
-<<<<<<< HEAD
-
-        bind(EnvConfigAgentApplier.class).to(LocalEnvConfigAgentApplier.class);
-=======
         bind(org.eclipse.che.api.workspace.server.WorkspaceFilesCleaner.class)
                 .to(org.eclipse.che.plugin.docker.machine.cleaner.LocalWorkspaceFilesCleaner.class);
->>>>>>> 81fa1e54
+        bind(EnvConfigAgentApplier.class).to(LocalEnvConfigAgentApplier.class);
     }
 }