--- conflicted
+++ resolved
@@ -61,17 +61,11 @@
     }
 
     private void internalInitialize() {
-<<<<<<< HEAD
         DevMachine devMachine = appContext.getDevMachine();
         String devMachineId = devMachine.getId();
         String wsAgentWebSocketUrl = devMachine.getWsAgentWebSocketUrl();
-=======
-        final DevMachine devMachine = appContext.getDevMachine();
-        final String wsAgentWebSocketUrl = devMachine.getWsAgentWebSocketUrl();
-        final String url = wsAgentWebSocketUrl.replaceFirst("(api)(/)(ws)", "websocket" + "$2" + ENDPOINT_ID);
->>>>>>> 44b6e463
 
-        String wsAgentUrl = wsAgentWebSocketUrl.replaceFirst("(ext)(/)(ws)", "websocket" + "$2" + ENDPOINT_ID);
+        String wsAgentUrl = wsAgentWebSocketUrl.replaceFirst("(api)(/)(ws)", "websocket" + "$2" + ENDPOINT_ID);
         String execAgentUrl = devMachine.getExecAgentUrl();
 
 
